/*
 * Copyright 2014 Red Hat, Inc.
 *
 * Red Hat licenses this file to you under the Apache License, version 2.0
 * (the "License"); you may not use this file except in compliance with the
 * License.  You may obtain a copy of the License at:
 *
 * http://www.apache.org/licenses/LICENSE-2.0
 *
 * Unless required by applicable law or agreed to in writing, software
 * distributed under the License is distributed on an "AS IS" BASIS, WITHOUT
 * WARRANTIES OR CONDITIONS OF ANY KIND, either express or implied.  See the
 * License for the specific language governing permissions and limitations
 * under the License.
 */

package io.vertx.groovy.ext.mongo;
import groovy.transform.CompileStatic
import io.vertx.lang.groovy.InternalHelper
import io.vertx.core.json.JsonObject
import io.vertx.ext.mongo.MongoClientDeleteResult
import io.vertx.ext.mongo.WriteOption
import io.vertx.groovy.core.Vertx
import io.vertx.core.json.JsonArray
import java.util.List
import io.vertx.ext.mongo.FindOptions
import io.vertx.core.json.JsonObject
import io.vertx.core.AsyncResult
import io.vertx.core.Handler
import io.vertx.ext.mongo.MongoClientUpdateResult
import io.vertx.ext.mongo.UpdateOptions
/**
 * @author <a href="http://tfox.org">Tim Fox</a>
*/
@CompileStatic
public class MongoService extends MongoClient {
  private final def io.vertx.ext.mongo.MongoService delegate;
  public MongoService(Object delegate) {
    super((io.vertx.ext.mongo.MongoService) delegate);
    this.delegate = (io.vertx.ext.mongo.MongoService) delegate;
  }
  public Object getDelegate() {
    return delegate;
  }
  /**
   * Create a proxy to a service that is deployed somewhere on the event bus
   * @param vertx the Vert.x instance
   * @param address the address the service is listening on on the event bus
   * @return the service
   */
  public static MongoService createEventBusProxy(Vertx vertx, String address) {
    def ret = InternalHelper.safeCreate(io.vertx.ext.mongo.MongoService.createEventBusProxy(vertx != null ? (io.vertx.core.Vertx)vertx.getDelegate() : null, address), io.vertx.groovy.ext.mongo.MongoService.class);
    return ret;
  }
  public MongoService save(String collection, Map<String, Object> document, Handler<AsyncResult<String>> resultHandler) {
    ((io.vertx.ext.mongo.MongoClient) delegate).save(collection, document != null ? new io.vertx.core.json.JsonObject(document) : null, resultHandler);
    return this;
  }
  public MongoService saveWithOptions(String collection, Map<String, Object> document, WriteOption writeOption, Handler<AsyncResult<String>> resultHandler) {
    ((io.vertx.ext.mongo.MongoClient) delegate).saveWithOptions(collection, document != null ? new io.vertx.core.json.JsonObject(document) : null, writeOption, resultHandler);
    return this;
  }
  public MongoService insert(String collection, Map<String, Object> document, Handler<AsyncResult<String>> resultHandler) {
    ((io.vertx.ext.mongo.MongoClient) delegate).insert(collection, document != null ? new io.vertx.core.json.JsonObject(document) : null, resultHandler);
    return this;
  }
  public MongoService insertWithOptions(String collection, Map<String, Object> document, WriteOption writeOption, Handler<AsyncResult<String>> resultHandler) {
    ((io.vertx.ext.mongo.MongoClient) delegate).insertWithOptions(collection, document != null ? new io.vertx.core.json.JsonObject(document) : null, writeOption, resultHandler);
    return this;
  }
  public MongoService update(String collection, Map<String, Object> query, Map<String, Object> update, Handler<AsyncResult<Void>> resultHandler) {
    ((io.vertx.ext.mongo.MongoClient) delegate).update(collection, query != null ? new io.vertx.core.json.JsonObject(query) : null, update != null ? new io.vertx.core.json.JsonObject(update) : null, resultHandler);
<<<<<<< HEAD
    return this;
  }
  public MongoService updateWithMongoClientUpdateResult(String collection, Map<String, Object> query, Map<String, Object> update, Handler<AsyncResult<Map<String, Object>>> resultHandler) {
    ((io.vertx.ext.mongo.MongoClient) delegate).updateWithMongoClientUpdateResult(collection, query != null ? new io.vertx.core.json.JsonObject(query) : null, update != null ? new io.vertx.core.json.JsonObject(update) : null, resultHandler != null ? new Handler<AsyncResult<io.vertx.ext.mongo.MongoClientUpdateResult>>() {
      public void handle(AsyncResult<io.vertx.ext.mongo.MongoClientUpdateResult> ar) {
        if (ar.succeeded()) {
          resultHandler.handle(io.vertx.core.Future.succeededFuture((Map<String, Object>)InternalHelper.wrapObject(ar.result()?.toJson())));
        } else {
          resultHandler.handle(io.vertx.core.Future.failedFuture(ar.cause()));
        }
      }
    } : null);
=======
>>>>>>> e0c0c94d
    return this;
  }
  public MongoService updateWithOptions(String collection, Map<String, Object> query, Map<String, Object> update, Map<String, Object> options, Handler<AsyncResult<Void>> resultHandler) {
    ((io.vertx.ext.mongo.MongoClient) delegate).updateWithOptions(collection, query != null ? new io.vertx.core.json.JsonObject(query) : null, update != null ? new io.vertx.core.json.JsonObject(update) : null, options != null ? new io.vertx.ext.mongo.UpdateOptions(new io.vertx.core.json.JsonObject(options)) : null, resultHandler);
<<<<<<< HEAD
    return this;
  }
  public MongoService updateWithOptionsWithMongoClientUpdateResult(String collection, Map<String, Object> query, Map<String, Object> update, Map<String, Object> options, Handler<AsyncResult<Map<String, Object>>> resultHandler) {
    ((io.vertx.ext.mongo.MongoClient) delegate).updateWithOptionsWithMongoClientUpdateResult(collection, query != null ? new io.vertx.core.json.JsonObject(query) : null, update != null ? new io.vertx.core.json.JsonObject(update) : null, options != null ? new io.vertx.ext.mongo.UpdateOptions(new io.vertx.core.json.JsonObject(options)) : null, resultHandler != null ? new Handler<AsyncResult<io.vertx.ext.mongo.MongoClientUpdateResult>>() {
      public void handle(AsyncResult<io.vertx.ext.mongo.MongoClientUpdateResult> ar) {
        if (ar.succeeded()) {
          resultHandler.handle(io.vertx.core.Future.succeededFuture((Map<String, Object>)InternalHelper.wrapObject(ar.result()?.toJson())));
        } else {
          resultHandler.handle(io.vertx.core.Future.failedFuture(ar.cause()));
        }
      }
    } : null);
=======
>>>>>>> e0c0c94d
    return this;
  }
  public MongoService replace(String collection, Map<String, Object> query, Map<String, Object> replace, Handler<AsyncResult<Void>> resultHandler) {
    ((io.vertx.ext.mongo.MongoClient) delegate).replace(collection, query != null ? new io.vertx.core.json.JsonObject(query) : null, replace != null ? new io.vertx.core.json.JsonObject(replace) : null, resultHandler);
<<<<<<< HEAD
    return this;
  }
  public MongoService replaceWithMongoClientUpdateResult(String collection, Map<String, Object> query, Map<String, Object> replace, Handler<AsyncResult<Map<String, Object>>> resultHandler) {
    ((io.vertx.ext.mongo.MongoClient) delegate).replaceWithMongoClientUpdateResult(collection, query != null ? new io.vertx.core.json.JsonObject(query) : null, replace != null ? new io.vertx.core.json.JsonObject(replace) : null, resultHandler != null ? new Handler<AsyncResult<io.vertx.ext.mongo.MongoClientUpdateResult>>() {
      public void handle(AsyncResult<io.vertx.ext.mongo.MongoClientUpdateResult> ar) {
        if (ar.succeeded()) {
          resultHandler.handle(io.vertx.core.Future.succeededFuture((Map<String, Object>)InternalHelper.wrapObject(ar.result()?.toJson())));
        } else {
          resultHandler.handle(io.vertx.core.Future.failedFuture(ar.cause()));
        }
      }
    } : null);
=======
>>>>>>> e0c0c94d
    return this;
  }
  public MongoService replaceWithOptions(String collection, Map<String, Object> query, Map<String, Object> replace, Map<String, Object> options, Handler<AsyncResult<Void>> resultHandler) {
    ((io.vertx.ext.mongo.MongoClient) delegate).replaceWithOptions(collection, query != null ? new io.vertx.core.json.JsonObject(query) : null, replace != null ? new io.vertx.core.json.JsonObject(replace) : null, options != null ? new io.vertx.ext.mongo.UpdateOptions(new io.vertx.core.json.JsonObject(options)) : null, resultHandler);
<<<<<<< HEAD
    return this;
  }
  public MongoService replaceWithOptionsWithMongoClientUpdateResult(String collection, Map<String, Object> query, Map<String, Object> replace, Map<String, Object> options, Handler<AsyncResult<Map<String, Object>>> resultHandler) {
    ((io.vertx.ext.mongo.MongoClient) delegate).replaceWithOptionsWithMongoClientUpdateResult(collection, query != null ? new io.vertx.core.json.JsonObject(query) : null, replace != null ? new io.vertx.core.json.JsonObject(replace) : null, options != null ? new io.vertx.ext.mongo.UpdateOptions(new io.vertx.core.json.JsonObject(options)) : null, resultHandler != null ? new Handler<AsyncResult<io.vertx.ext.mongo.MongoClientUpdateResult>>() {
      public void handle(AsyncResult<io.vertx.ext.mongo.MongoClientUpdateResult> ar) {
        if (ar.succeeded()) {
          resultHandler.handle(io.vertx.core.Future.succeededFuture((Map<String, Object>)InternalHelper.wrapObject(ar.result()?.toJson())));
        } else {
          resultHandler.handle(io.vertx.core.Future.failedFuture(ar.cause()));
        }
      }
    } : null);
=======
>>>>>>> e0c0c94d
    return this;
  }
  public MongoService find(String collection, Map<String, Object> query, Handler<AsyncResult<List<Map<String, Object>>>> resultHandler) {
    ((io.vertx.ext.mongo.MongoClient) delegate).find(collection, query != null ? new io.vertx.core.json.JsonObject(query) : null, resultHandler != null ? new Handler<AsyncResult<java.util.List<io.vertx.core.json.JsonObject>>>() {
      public void handle(AsyncResult<java.util.List<io.vertx.core.json.JsonObject>> ar) {
        if (ar.succeeded()) {
          resultHandler.handle(io.vertx.core.Future.succeededFuture((List)ar.result()?.collect({(Map<String, Object>)InternalHelper.wrapObject(it)})));
        } else {
          resultHandler.handle(io.vertx.core.Future.failedFuture(ar.cause()));
        }
      }
    } : null);
    return this;
  }
  public MongoService findBatch(String collection, Map<String, Object> query, Handler<AsyncResult<Map<String, Object>>> resultHandler) {
    ((io.vertx.ext.mongo.MongoClient) delegate).findBatch(collection, query != null ? new io.vertx.core.json.JsonObject(query) : null, resultHandler != null ? new Handler<AsyncResult<io.vertx.core.json.JsonObject>>() {
      public void handle(AsyncResult<io.vertx.core.json.JsonObject> ar) {
        if (ar.succeeded()) {
          resultHandler.handle(io.vertx.core.Future.succeededFuture((Map<String, Object>)InternalHelper.wrapObject(ar.result())));
        } else {
          resultHandler.handle(io.vertx.core.Future.failedFuture(ar.cause()));
        }
      }
    } : null);
    return this;
  }
  public MongoService findWithOptions(String collection, Map<String, Object> query, Map<String, Object> options, Handler<AsyncResult<List<Map<String, Object>>>> resultHandler) {
    ((io.vertx.ext.mongo.MongoClient) delegate).findWithOptions(collection, query != null ? new io.vertx.core.json.JsonObject(query) : null, options != null ? new io.vertx.ext.mongo.FindOptions(new io.vertx.core.json.JsonObject(options)) : null, resultHandler != null ? new Handler<AsyncResult<java.util.List<io.vertx.core.json.JsonObject>>>() {
      public void handle(AsyncResult<java.util.List<io.vertx.core.json.JsonObject>> ar) {
        if (ar.succeeded()) {
          resultHandler.handle(io.vertx.core.Future.succeededFuture((List)ar.result()?.collect({(Map<String, Object>)InternalHelper.wrapObject(it)})));
        } else {
          resultHandler.handle(io.vertx.core.Future.failedFuture(ar.cause()));
        }
      }
    } : null);
    return this;
  }
  public MongoService findBatchWithOptions(String collection, Map<String, Object> query, Map<String, Object> options, Handler<AsyncResult<Map<String, Object>>> resultHandler) {
    ((io.vertx.ext.mongo.MongoClient) delegate).findBatchWithOptions(collection, query != null ? new io.vertx.core.json.JsonObject(query) : null, options != null ? new io.vertx.ext.mongo.FindOptions(new io.vertx.core.json.JsonObject(options)) : null, resultHandler != null ? new Handler<AsyncResult<io.vertx.core.json.JsonObject>>() {
      public void handle(AsyncResult<io.vertx.core.json.JsonObject> ar) {
        if (ar.succeeded()) {
          resultHandler.handle(io.vertx.core.Future.succeededFuture((Map<String, Object>)InternalHelper.wrapObject(ar.result())));
        } else {
          resultHandler.handle(io.vertx.core.Future.failedFuture(ar.cause()));
        }
      }
    } : null);
    return this;
  }
  public MongoService findOne(String collection, Map<String, Object> query, Map<String, Object> fields, Handler<AsyncResult<Map<String, Object>>> resultHandler) {
    ((io.vertx.ext.mongo.MongoClient) delegate).findOne(collection, query != null ? new io.vertx.core.json.JsonObject(query) : null, fields != null ? new io.vertx.core.json.JsonObject(fields) : null, resultHandler != null ? new Handler<AsyncResult<io.vertx.core.json.JsonObject>>() {
      public void handle(AsyncResult<io.vertx.core.json.JsonObject> ar) {
        if (ar.succeeded()) {
          resultHandler.handle(io.vertx.core.Future.succeededFuture((Map<String, Object>)InternalHelper.wrapObject(ar.result())));
        } else {
          resultHandler.handle(io.vertx.core.Future.failedFuture(ar.cause()));
        }
      }
    } : null);
    return this;
  }
  public MongoService count(String collection, Map<String, Object> query, Handler<AsyncResult<Long>> resultHandler) {
    ((io.vertx.ext.mongo.MongoClient) delegate).count(collection, query != null ? new io.vertx.core.json.JsonObject(query) : null, resultHandler);
    return this;
  }
  public MongoService remove(String collection, Map<String, Object> query, Handler<AsyncResult<Void>> resultHandler) {
    ((io.vertx.ext.mongo.MongoClient) delegate).remove(collection, query != null ? new io.vertx.core.json.JsonObject(query) : null, resultHandler);
<<<<<<< HEAD
    return this;
  }
  public MongoService removeWithMongoClientDeleteResult(String collection, Map<String, Object> query, Handler<AsyncResult<Map<String, Object>>> resultHandler) {
    ((io.vertx.ext.mongo.MongoClient) delegate).removeWithMongoClientDeleteResult(collection, query != null ? new io.vertx.core.json.JsonObject(query) : null, resultHandler != null ? new Handler<AsyncResult<io.vertx.ext.mongo.MongoClientDeleteResult>>() {
      public void handle(AsyncResult<io.vertx.ext.mongo.MongoClientDeleteResult> ar) {
        if (ar.succeeded()) {
          resultHandler.handle(io.vertx.core.Future.succeededFuture((Map<String, Object>)InternalHelper.wrapObject(ar.result()?.toJson())));
        } else {
          resultHandler.handle(io.vertx.core.Future.failedFuture(ar.cause()));
        }
      }
    } : null);
=======
>>>>>>> e0c0c94d
    return this;
  }
  public MongoService removeWithOptions(String collection, Map<String, Object> query, WriteOption writeOption, Handler<AsyncResult<Void>> resultHandler) {
    ((io.vertx.ext.mongo.MongoClient) delegate).removeWithOptions(collection, query != null ? new io.vertx.core.json.JsonObject(query) : null, writeOption, resultHandler);
<<<<<<< HEAD
    return this;
  }
  public MongoService removeWithOptionsWithMongoClientDeleteResult(String collection, Map<String, Object> query, WriteOption writeOption, Handler<AsyncResult<Map<String, Object>>> resultHandler) {
    ((io.vertx.ext.mongo.MongoClient) delegate).removeWithOptionsWithMongoClientDeleteResult(collection, query != null ? new io.vertx.core.json.JsonObject(query) : null, writeOption, resultHandler != null ? new Handler<AsyncResult<io.vertx.ext.mongo.MongoClientDeleteResult>>() {
      public void handle(AsyncResult<io.vertx.ext.mongo.MongoClientDeleteResult> ar) {
        if (ar.succeeded()) {
          resultHandler.handle(io.vertx.core.Future.succeededFuture((Map<String, Object>)InternalHelper.wrapObject(ar.result()?.toJson())));
        } else {
          resultHandler.handle(io.vertx.core.Future.failedFuture(ar.cause()));
        }
      }
    } : null);
=======
>>>>>>> e0c0c94d
    return this;
  }
  public MongoService removeOne(String collection, Map<String, Object> query, Handler<AsyncResult<Void>> resultHandler) {
    ((io.vertx.ext.mongo.MongoClient) delegate).removeOne(collection, query != null ? new io.vertx.core.json.JsonObject(query) : null, resultHandler);
<<<<<<< HEAD
    return this;
  }
  public MongoService removeOneWithMongoClientDeleteResult(String collection, Map<String, Object> query, Handler<AsyncResult<Map<String, Object>>> resultHandler) {
    ((io.vertx.ext.mongo.MongoClient) delegate).removeOneWithMongoClientDeleteResult(collection, query != null ? new io.vertx.core.json.JsonObject(query) : null, resultHandler != null ? new Handler<AsyncResult<io.vertx.ext.mongo.MongoClientDeleteResult>>() {
      public void handle(AsyncResult<io.vertx.ext.mongo.MongoClientDeleteResult> ar) {
        if (ar.succeeded()) {
          resultHandler.handle(io.vertx.core.Future.succeededFuture((Map<String, Object>)InternalHelper.wrapObject(ar.result()?.toJson())));
        } else {
          resultHandler.handle(io.vertx.core.Future.failedFuture(ar.cause()));
        }
      }
    } : null);
=======
>>>>>>> e0c0c94d
    return this;
  }
  public MongoService removeOneWithOptions(String collection, Map<String, Object> query, WriteOption writeOption, Handler<AsyncResult<Void>> resultHandler) {
    ((io.vertx.ext.mongo.MongoClient) delegate).removeOneWithOptions(collection, query != null ? new io.vertx.core.json.JsonObject(query) : null, writeOption, resultHandler);
<<<<<<< HEAD
    return this;
  }
  public MongoService removeOneWithOptionsWithMongoClientDeleteResult(String collection, Map<String, Object> query, WriteOption writeOption, Handler<AsyncResult<Map<String, Object>>> resultHandler) {
    ((io.vertx.ext.mongo.MongoClient) delegate).removeOneWithOptionsWithMongoClientDeleteResult(collection, query != null ? new io.vertx.core.json.JsonObject(query) : null, writeOption, resultHandler != null ? new Handler<AsyncResult<io.vertx.ext.mongo.MongoClientDeleteResult>>() {
      public void handle(AsyncResult<io.vertx.ext.mongo.MongoClientDeleteResult> ar) {
        if (ar.succeeded()) {
          resultHandler.handle(io.vertx.core.Future.succeededFuture((Map<String, Object>)InternalHelper.wrapObject(ar.result()?.toJson())));
        } else {
          resultHandler.handle(io.vertx.core.Future.failedFuture(ar.cause()));
        }
      }
    } : null);
=======
>>>>>>> e0c0c94d
    return this;
  }
  public MongoService createCollection(String collectionName, Handler<AsyncResult<Void>> resultHandler) {
    ((io.vertx.ext.mongo.MongoClient) delegate).createCollection(collectionName, resultHandler);
    return this;
  }
  public MongoService getCollections(Handler<AsyncResult<List<String>>> resultHandler) {
    ((io.vertx.ext.mongo.MongoClient) delegate).getCollections(resultHandler != null ? new Handler<AsyncResult<java.util.List<java.lang.String>>>() {
      public void handle(AsyncResult<java.util.List<java.lang.String>> ar) {
        if (ar.succeeded()) {
          resultHandler.handle(io.vertx.core.Future.succeededFuture(ar.result()));
        } else {
          resultHandler.handle(io.vertx.core.Future.failedFuture(ar.cause()));
        }
      }
    } : null);
    return this;
  }
  public MongoService dropCollection(String collection, Handler<AsyncResult<Void>> resultHandler) {
    ((io.vertx.ext.mongo.MongoClient) delegate).dropCollection(collection, resultHandler);
    return this;
  }
  public MongoService runCommand(String commandName, Map<String, Object> command, Handler<AsyncResult<Map<String, Object>>> resultHandler) {
    ((io.vertx.ext.mongo.MongoClient) delegate).runCommand(commandName, command != null ? new io.vertx.core.json.JsonObject(command) : null, resultHandler != null ? new Handler<AsyncResult<io.vertx.core.json.JsonObject>>() {
      public void handle(AsyncResult<io.vertx.core.json.JsonObject> ar) {
        if (ar.succeeded()) {
          resultHandler.handle(io.vertx.core.Future.succeededFuture((Map<String, Object>)InternalHelper.wrapObject(ar.result())));
        } else {
          resultHandler.handle(io.vertx.core.Future.failedFuture(ar.cause()));
        }
      }
    } : null);
    return this;
  }
  public MongoService distinct(String collection, String fieldName, String resultClassname, Handler<AsyncResult<List<Object>>> resultHandler) {
    ((io.vertx.ext.mongo.MongoClient) delegate).distinct(collection, fieldName, resultClassname, resultHandler != null ? new Handler<AsyncResult<io.vertx.core.json.JsonArray>>() {
      public void handle(AsyncResult<io.vertx.core.json.JsonArray> ar) {
        if (ar.succeeded()) {
          resultHandler.handle(io.vertx.core.Future.succeededFuture((List<Object>)InternalHelper.wrapObject(ar.result())));
        } else {
          resultHandler.handle(io.vertx.core.Future.failedFuture(ar.cause()));
        }
      }
    } : null);
    return this;
  }
  public MongoService distinctBatch(String collection, String fieldName, String resultClassname, Handler<AsyncResult<Map<String, Object>>> resultHandler) {
    ((io.vertx.ext.mongo.MongoClient) delegate).distinctBatch(collection, fieldName, resultClassname, resultHandler != null ? new Handler<AsyncResult<io.vertx.core.json.JsonObject>>() {
      public void handle(AsyncResult<io.vertx.core.json.JsonObject> ar) {
        if (ar.succeeded()) {
          resultHandler.handle(io.vertx.core.Future.succeededFuture((Map<String, Object>)InternalHelper.wrapObject(ar.result())));
        } else {
          resultHandler.handle(io.vertx.core.Future.failedFuture(ar.cause()));
        }
      }
    } : null);
    return this;
  }
  public void close() {
    ((io.vertx.ext.mongo.MongoClient) delegate).close();
  }
}<|MERGE_RESOLUTION|>--- conflicted
+++ resolved
@@ -18,7 +18,6 @@
 import groovy.transform.CompileStatic
 import io.vertx.lang.groovy.InternalHelper
 import io.vertx.core.json.JsonObject
-import io.vertx.ext.mongo.MongoClientDeleteResult
 import io.vertx.ext.mongo.WriteOption
 import io.vertx.groovy.core.Vertx
 import io.vertx.core.json.JsonArray
@@ -27,7 +26,6 @@
 import io.vertx.core.json.JsonObject
 import io.vertx.core.AsyncResult
 import io.vertx.core.Handler
-import io.vertx.ext.mongo.MongoClientUpdateResult
 import io.vertx.ext.mongo.UpdateOptions
 /**
  * @author <a href="http://tfox.org">Tim Fox</a>
@@ -70,78 +68,18 @@
   }
   public MongoService update(String collection, Map<String, Object> query, Map<String, Object> update, Handler<AsyncResult<Void>> resultHandler) {
     ((io.vertx.ext.mongo.MongoClient) delegate).update(collection, query != null ? new io.vertx.core.json.JsonObject(query) : null, update != null ? new io.vertx.core.json.JsonObject(update) : null, resultHandler);
-<<<<<<< HEAD
-    return this;
-  }
-  public MongoService updateWithMongoClientUpdateResult(String collection, Map<String, Object> query, Map<String, Object> update, Handler<AsyncResult<Map<String, Object>>> resultHandler) {
-    ((io.vertx.ext.mongo.MongoClient) delegate).updateWithMongoClientUpdateResult(collection, query != null ? new io.vertx.core.json.JsonObject(query) : null, update != null ? new io.vertx.core.json.JsonObject(update) : null, resultHandler != null ? new Handler<AsyncResult<io.vertx.ext.mongo.MongoClientUpdateResult>>() {
-      public void handle(AsyncResult<io.vertx.ext.mongo.MongoClientUpdateResult> ar) {
-        if (ar.succeeded()) {
-          resultHandler.handle(io.vertx.core.Future.succeededFuture((Map<String, Object>)InternalHelper.wrapObject(ar.result()?.toJson())));
-        } else {
-          resultHandler.handle(io.vertx.core.Future.failedFuture(ar.cause()));
-        }
-      }
-    } : null);
-=======
->>>>>>> e0c0c94d
     return this;
   }
   public MongoService updateWithOptions(String collection, Map<String, Object> query, Map<String, Object> update, Map<String, Object> options, Handler<AsyncResult<Void>> resultHandler) {
     ((io.vertx.ext.mongo.MongoClient) delegate).updateWithOptions(collection, query != null ? new io.vertx.core.json.JsonObject(query) : null, update != null ? new io.vertx.core.json.JsonObject(update) : null, options != null ? new io.vertx.ext.mongo.UpdateOptions(new io.vertx.core.json.JsonObject(options)) : null, resultHandler);
-<<<<<<< HEAD
-    return this;
-  }
-  public MongoService updateWithOptionsWithMongoClientUpdateResult(String collection, Map<String, Object> query, Map<String, Object> update, Map<String, Object> options, Handler<AsyncResult<Map<String, Object>>> resultHandler) {
-    ((io.vertx.ext.mongo.MongoClient) delegate).updateWithOptionsWithMongoClientUpdateResult(collection, query != null ? new io.vertx.core.json.JsonObject(query) : null, update != null ? new io.vertx.core.json.JsonObject(update) : null, options != null ? new io.vertx.ext.mongo.UpdateOptions(new io.vertx.core.json.JsonObject(options)) : null, resultHandler != null ? new Handler<AsyncResult<io.vertx.ext.mongo.MongoClientUpdateResult>>() {
-      public void handle(AsyncResult<io.vertx.ext.mongo.MongoClientUpdateResult> ar) {
-        if (ar.succeeded()) {
-          resultHandler.handle(io.vertx.core.Future.succeededFuture((Map<String, Object>)InternalHelper.wrapObject(ar.result()?.toJson())));
-        } else {
-          resultHandler.handle(io.vertx.core.Future.failedFuture(ar.cause()));
-        }
-      }
-    } : null);
-=======
->>>>>>> e0c0c94d
     return this;
   }
   public MongoService replace(String collection, Map<String, Object> query, Map<String, Object> replace, Handler<AsyncResult<Void>> resultHandler) {
     ((io.vertx.ext.mongo.MongoClient) delegate).replace(collection, query != null ? new io.vertx.core.json.JsonObject(query) : null, replace != null ? new io.vertx.core.json.JsonObject(replace) : null, resultHandler);
-<<<<<<< HEAD
-    return this;
-  }
-  public MongoService replaceWithMongoClientUpdateResult(String collection, Map<String, Object> query, Map<String, Object> replace, Handler<AsyncResult<Map<String, Object>>> resultHandler) {
-    ((io.vertx.ext.mongo.MongoClient) delegate).replaceWithMongoClientUpdateResult(collection, query != null ? new io.vertx.core.json.JsonObject(query) : null, replace != null ? new io.vertx.core.json.JsonObject(replace) : null, resultHandler != null ? new Handler<AsyncResult<io.vertx.ext.mongo.MongoClientUpdateResult>>() {
-      public void handle(AsyncResult<io.vertx.ext.mongo.MongoClientUpdateResult> ar) {
-        if (ar.succeeded()) {
-          resultHandler.handle(io.vertx.core.Future.succeededFuture((Map<String, Object>)InternalHelper.wrapObject(ar.result()?.toJson())));
-        } else {
-          resultHandler.handle(io.vertx.core.Future.failedFuture(ar.cause()));
-        }
-      }
-    } : null);
-=======
->>>>>>> e0c0c94d
     return this;
   }
   public MongoService replaceWithOptions(String collection, Map<String, Object> query, Map<String, Object> replace, Map<String, Object> options, Handler<AsyncResult<Void>> resultHandler) {
     ((io.vertx.ext.mongo.MongoClient) delegate).replaceWithOptions(collection, query != null ? new io.vertx.core.json.JsonObject(query) : null, replace != null ? new io.vertx.core.json.JsonObject(replace) : null, options != null ? new io.vertx.ext.mongo.UpdateOptions(new io.vertx.core.json.JsonObject(options)) : null, resultHandler);
-<<<<<<< HEAD
-    return this;
-  }
-  public MongoService replaceWithOptionsWithMongoClientUpdateResult(String collection, Map<String, Object> query, Map<String, Object> replace, Map<String, Object> options, Handler<AsyncResult<Map<String, Object>>> resultHandler) {
-    ((io.vertx.ext.mongo.MongoClient) delegate).replaceWithOptionsWithMongoClientUpdateResult(collection, query != null ? new io.vertx.core.json.JsonObject(query) : null, replace != null ? new io.vertx.core.json.JsonObject(replace) : null, options != null ? new io.vertx.ext.mongo.UpdateOptions(new io.vertx.core.json.JsonObject(options)) : null, resultHandler != null ? new Handler<AsyncResult<io.vertx.ext.mongo.MongoClientUpdateResult>>() {
-      public void handle(AsyncResult<io.vertx.ext.mongo.MongoClientUpdateResult> ar) {
-        if (ar.succeeded()) {
-          resultHandler.handle(io.vertx.core.Future.succeededFuture((Map<String, Object>)InternalHelper.wrapObject(ar.result()?.toJson())));
-        } else {
-          resultHandler.handle(io.vertx.core.Future.failedFuture(ar.cause()));
-        }
-      }
-    } : null);
-=======
->>>>>>> e0c0c94d
     return this;
   }
   public MongoService find(String collection, Map<String, Object> query, Handler<AsyncResult<List<Map<String, Object>>>> resultHandler) {
@@ -210,78 +148,18 @@
   }
   public MongoService remove(String collection, Map<String, Object> query, Handler<AsyncResult<Void>> resultHandler) {
     ((io.vertx.ext.mongo.MongoClient) delegate).remove(collection, query != null ? new io.vertx.core.json.JsonObject(query) : null, resultHandler);
-<<<<<<< HEAD
-    return this;
-  }
-  public MongoService removeWithMongoClientDeleteResult(String collection, Map<String, Object> query, Handler<AsyncResult<Map<String, Object>>> resultHandler) {
-    ((io.vertx.ext.mongo.MongoClient) delegate).removeWithMongoClientDeleteResult(collection, query != null ? new io.vertx.core.json.JsonObject(query) : null, resultHandler != null ? new Handler<AsyncResult<io.vertx.ext.mongo.MongoClientDeleteResult>>() {
-      public void handle(AsyncResult<io.vertx.ext.mongo.MongoClientDeleteResult> ar) {
-        if (ar.succeeded()) {
-          resultHandler.handle(io.vertx.core.Future.succeededFuture((Map<String, Object>)InternalHelper.wrapObject(ar.result()?.toJson())));
-        } else {
-          resultHandler.handle(io.vertx.core.Future.failedFuture(ar.cause()));
-        }
-      }
-    } : null);
-=======
->>>>>>> e0c0c94d
     return this;
   }
   public MongoService removeWithOptions(String collection, Map<String, Object> query, WriteOption writeOption, Handler<AsyncResult<Void>> resultHandler) {
     ((io.vertx.ext.mongo.MongoClient) delegate).removeWithOptions(collection, query != null ? new io.vertx.core.json.JsonObject(query) : null, writeOption, resultHandler);
-<<<<<<< HEAD
-    return this;
-  }
-  public MongoService removeWithOptionsWithMongoClientDeleteResult(String collection, Map<String, Object> query, WriteOption writeOption, Handler<AsyncResult<Map<String, Object>>> resultHandler) {
-    ((io.vertx.ext.mongo.MongoClient) delegate).removeWithOptionsWithMongoClientDeleteResult(collection, query != null ? new io.vertx.core.json.JsonObject(query) : null, writeOption, resultHandler != null ? new Handler<AsyncResult<io.vertx.ext.mongo.MongoClientDeleteResult>>() {
-      public void handle(AsyncResult<io.vertx.ext.mongo.MongoClientDeleteResult> ar) {
-        if (ar.succeeded()) {
-          resultHandler.handle(io.vertx.core.Future.succeededFuture((Map<String, Object>)InternalHelper.wrapObject(ar.result()?.toJson())));
-        } else {
-          resultHandler.handle(io.vertx.core.Future.failedFuture(ar.cause()));
-        }
-      }
-    } : null);
-=======
->>>>>>> e0c0c94d
     return this;
   }
   public MongoService removeOne(String collection, Map<String, Object> query, Handler<AsyncResult<Void>> resultHandler) {
     ((io.vertx.ext.mongo.MongoClient) delegate).removeOne(collection, query != null ? new io.vertx.core.json.JsonObject(query) : null, resultHandler);
-<<<<<<< HEAD
-    return this;
-  }
-  public MongoService removeOneWithMongoClientDeleteResult(String collection, Map<String, Object> query, Handler<AsyncResult<Map<String, Object>>> resultHandler) {
-    ((io.vertx.ext.mongo.MongoClient) delegate).removeOneWithMongoClientDeleteResult(collection, query != null ? new io.vertx.core.json.JsonObject(query) : null, resultHandler != null ? new Handler<AsyncResult<io.vertx.ext.mongo.MongoClientDeleteResult>>() {
-      public void handle(AsyncResult<io.vertx.ext.mongo.MongoClientDeleteResult> ar) {
-        if (ar.succeeded()) {
-          resultHandler.handle(io.vertx.core.Future.succeededFuture((Map<String, Object>)InternalHelper.wrapObject(ar.result()?.toJson())));
-        } else {
-          resultHandler.handle(io.vertx.core.Future.failedFuture(ar.cause()));
-        }
-      }
-    } : null);
-=======
->>>>>>> e0c0c94d
     return this;
   }
   public MongoService removeOneWithOptions(String collection, Map<String, Object> query, WriteOption writeOption, Handler<AsyncResult<Void>> resultHandler) {
     ((io.vertx.ext.mongo.MongoClient) delegate).removeOneWithOptions(collection, query != null ? new io.vertx.core.json.JsonObject(query) : null, writeOption, resultHandler);
-<<<<<<< HEAD
-    return this;
-  }
-  public MongoService removeOneWithOptionsWithMongoClientDeleteResult(String collection, Map<String, Object> query, WriteOption writeOption, Handler<AsyncResult<Map<String, Object>>> resultHandler) {
-    ((io.vertx.ext.mongo.MongoClient) delegate).removeOneWithOptionsWithMongoClientDeleteResult(collection, query != null ? new io.vertx.core.json.JsonObject(query) : null, writeOption, resultHandler != null ? new Handler<AsyncResult<io.vertx.ext.mongo.MongoClientDeleteResult>>() {
-      public void handle(AsyncResult<io.vertx.ext.mongo.MongoClientDeleteResult> ar) {
-        if (ar.succeeded()) {
-          resultHandler.handle(io.vertx.core.Future.succeededFuture((Map<String, Object>)InternalHelper.wrapObject(ar.result()?.toJson())));
-        } else {
-          resultHandler.handle(io.vertx.core.Future.failedFuture(ar.cause()));
-        }
-      }
-    } : null);
-=======
->>>>>>> e0c0c94d
     return this;
   }
   public MongoService createCollection(String collectionName, Handler<AsyncResult<Void>> resultHandler) {
